import hashlib
import json
import os
import re
import shutil
import sys

from concurrent import futures
from functools import wraps
from itertools import product
from pathlib import Path
from urllib.parse import quote

import numpy as np
import pandas as pd
import panel as pn
import param
import requests

<<<<<<< HEAD
=======


from ..util import get_dataframe_schema, merge_schemas
>>>>>>> 8617f9f3
from ..filters import Filter
from ..transforms import Transform
from ..util import (
    get_dataframe_schema, merge_schemas, resolve_module_reference
)


def cached(with_query=True):
    """
    Adds caching to a Source.get query.

    Arguments
    ---------
    with_query: boolean
        Whether the Source.get query uses the query parameters.
        Sources that have no ability to pre-filter the data can
        use this option to cache the full query and the decorator
        will apply the filtering after the fact.

    Returns
    -------
    Returns method wrapped in caching functionality.
    """
    def _inner_cached(method):
        @wraps(method)
        def wrapped(self, table, **query):
            cache_query = query if with_query else {}
            df, no_query = self._get_cache(table, **cache_query)
            if df is None:
                if not with_query and (hasattr(self, 'dask') or hasattr(self, 'use_dask')):
                    cache_query['__dask'] = True
                df = method(self, table, **cache_query)
                cache_query.pop('__dask', None)
                self._set_cache(df, table, **cache_query)
            filtered = df
            if (not with_query or no_query) and query:
                filtered = self._filter_dataframe(df, **query)
            if getattr(self, 'dask', False) or not hasattr(filtered, 'compute'):
                return filtered
            return filtered.compute()
        return wrapped
    return _inner_cached


def cached_schema(method):
    @wraps(method)
    def wrapped(self, table=None):
        schema = self._get_schema_cache()
        if schema is None:
            schema = method(self)
            self._set_schema_cache(schema)
        if table is None:
            return schema
        return schema[table]
    return wrapped



class Source(param.Parameterized):
    """
    A Source provides a set of tables which declare their available
    fields. The Source must also be able to return a schema describing
    the types of the variables and indexes in each table and allow
    querying the data.
    """

    cache_dir = param.String(default=None, doc="""
        Whether to enable local cache and write file to disk.""")

    shared = param.Boolean(default=False, doc="""
        Whether the Source can be shared across all instances of the
        dashboard. If set to `True` the Source will be loaded on
        initial server load.""")

    source_type = None

    __abstract = True

    @classmethod
    def _get_type(cls, source_type):
        if '.' in source_type:
            return resolve_module_reference(source_type, Source)
        try:
            __import__(f'lumen.sources.{source_type}')
        except Exception:
            pass
        for source in param.concrete_descendents(cls).values():
            if source.source_type == source_type:
                return source
        raise ValueError(f"No Source for source_type '{source_type}' could be found.")

    @classmethod
    def _filter_dataframe(cls, df, **query):
        """
        Filter the DataFrame.

        Parameters
        ----------
        df : DataFrame
           The DataFrame to filter
        query : dict
            A dictionary containing all the query parameters

        Returns
        -------
        DataFrame
            The filtered DataFrame
        """
        filters = []
        for k, val in query.items():
            if k not in df.columns:
                continue
            column = df[k]
            if np.isscalar(val):
                mask = column == val
            elif isinstance(val, list):
                if not val:
                    continue
                mask = column.isin(val)
            elif isinstance(val, tuple):
                start, end = val
                if start is None and end is None:
                    continue
                elif start is None:
                    mask = column<=end
                elif end is None:
                    mask = column>=start
                else:
                    mask = (column>=start) & (column<=end)
            filters.append(mask)
        if filters:
            mask = filters[0]
            for f in filters:
                mask &= f
            df = df[mask]
        return df

    @classmethod
    def _resolve_reference(cls, reference, sources={}):
        refs = reference[1:].split('.')
        if len(refs) == 3:
            sourceref, table, field = refs
        elif len(refs) == 2:
            sourceref, table = refs
        elif len(refs) == 1:
            (sourceref,) = refs

        source = cls.from_spec(sourceref, sources)
        if len(refs) == 1:
            return source
        if len(refs) == 2:
            return source.get(table)
        table_schema = source.get_schema(table)
        if field not in table_schema:
            raise ValueError(f"Field '{field}' was not found in "
                             f"'{sourceref}' table '{table}'.")
        field_schema = table_schema[field]
        if 'enum' not in field_schema:
            raise ValueError(f"Field '{field}' schema does not "
                             "declare an enum.")
        return field_schema['enum']

    @classmethod
    def _recursive_resolve(cls, spec, sources, source_type):
        resolved_spec = {}
        if 'sources' in source_type.param and 'sources' in spec:
            resolved_spec['sources'] = {
                source: cls.from_spec(source, sources)
                for source in spec.pop('sources')
            }
        if 'source' in source_type.param and 'source' in spec:
            resolved_spec['source'] = cls.from_spec(spec.pop('source'), sources)
        for k, v in spec.items():
            if isinstance(v, str) and v.startswith('@'):
                v = cls._resolve_reference(v, sources)
            elif isinstance(v, dict):
                v = cls._recursive_resolve(v, sources, source_type)
            if k == 'filters' and 'source' in resolved_spec:
                source_schema = resolved_spec['source'].get_schema()
                v = [Filter.from_spec(fspec, source_schema) for fspec in v]
            if k == 'transforms':
                v = [Transform.from_spec(tspec) for tspec in v]
            resolved_spec[k] = v
        return resolved_spec

    @classmethod
    def from_spec(cls, spec, sources={}, root=None):
        """
        Creates a Source object from a specification. If a Source
        specification references other sources these may be supplied
        in the sources dictionary and be referenced by name.

        Parameters
        ----------
        spec : dict or str
            Specification declared as a dictionary of parameter values
            or a string referencing a source in the sources dictionary.
        sources: dict
            Dictionary of other Source objects
        root: str
            Root directory where dashboard specification was loaded
            from.

        Returns
        -------
        Resolved and instantiated Source object
        """
        from .. import config
        if spec is None:
            raise ValueError('Source specification empty.')
        elif isinstance(spec, str):
            if spec in sources:
                source = sources[spec]
            elif spec in config.sources and config.sources[spec].shared:
                source = config.sources[spec]
            else:
                raise ValueError(f"Source with name '{spec}' was not found.")
            return source

        spec = dict(spec)
        source_type = Source._get_type(spec.pop('type'))
        resolved_spec = cls._recursive_resolve(dict(spec), sources, source_type)
        resolved_spec['root'] = root
        return source_type(**resolved_spec)

    def __init__(self, **params):
        self.root = params.pop('root', None)
        super().__init__(**params)
        self._cache = {}
        self._schema_cache = {}

    def _get_key(self, table, **query):
        key = (table,)
        for k, v in sorted(query.items()):
            if isinstance(v, list):
                v = tuple(v)
            key += (k, v)
        return key

    def _get_schema_cache(self):
        if self._schema_cache:
            return self._schema_cache
        elif self.cache_dir:
            path = os.path.join(self.root, self.cache_dir, f'{self.name}.json')
            if os.path.isfile(path):
                with open(path) as f:
                    return json.load(f)
        return None

    def _set_schema_cache(self, schema):
        self._schema_cache = schema
        if self.cache_dir:
            path = Path(os.path.join(self.root, self.cache_dir))
            path.mkdir(parents=True, exist_ok=True)
            with open(path / f'{self.name}.json', 'w') as f:
                json.dump(schema, f)

    def _get_cache(self, table, **query):
        key = self._get_key(table, **query)
        if key in self._cache:
            return self._cache[key], not bool(query)
        elif key[:1] in self._cache:
            return self._cache[key[:1]], True
        elif self.cache_dir:
            if query:
                sha = hashlib.sha256(str(key).encode('utf-8')).hexdigest()
                filename = f'{sha}_{table}.parq'
            else:
                filename = f'{table}.parq'
            path = os.path.join(self.root, self.cache_dir, filename)
            if os.path.isfile(path) or os.path.isdir(path):
                if 'dask.dataframe' in sys.modules:
                    import dask.dataframe as dd
                    return dd.read_parquet(path), not bool(query)
                return pd.read_parquet(path), not bool(query)
        return None, not bool(query)

    def _set_cache(self, data, table, write_to_file=True, **query):
        key = self._get_key(table, **query)
        self._cache[key] = data
        if self.cache_dir and write_to_file:
            path = os.path.join(self.root, self.cache_dir)
            Path(path).mkdir(parents=True, exist_ok=True)
            if query:
                sha = hashlib.sha256(str(key).encode('utf-8')).hexdigest()
                filename = f'{sha}_{table}.parq'
            else:
                filename = f'{table}.parq'
            try:
                data.to_parquet(os.path.join(path, filename))
            except Exception as e:
                self.param.warning(f"Could not cache '{table}' to parquet"
                                   f"file. Error during saving process: {e}")

    def clear_cache(self):
        """
        Clears any cached data.
        """
        self._cache = {}
        self._schema_cache = {}
        if self.cache_dir:
            path = os.path.join(self.root, self.cache_dir)
            if os.path.isdir(path):
                shutil.rmtree(path)

    @property
    def panel(self):
        """
        A Source can return a Panel object which displays information
        about the Source or controls how the Source queries data.
        """
        return None

    def get_tables(self):
        """
        Returns the list of tables available on this source.

        Returns
        -------
        list
            The list of available tables on this source.
        """

    def get_schema(self, table=None):
        """
        Returns JSON schema describing the tables returned by the
        Source.

        Parameters
        ----------
        table : str or None
            The name of the table to return the schema for. If None
            returns schema for all available tables.

        Returns
        -------
        dict
            JSON schema(s) for one or all the tables.
        """
        schemas = {}
        for name in self.get_tables():
            if table is not None and name != table:
                continue
            df = self.get(name, __dask=True)
            schemas[name] = get_dataframe_schema(df)['items']['properties']
        return schemas if table is None else schemas[table]

    def get(self, table, **query):
        """
        Return a table; optionally filtered by the given query.

        Parameters
        ----------
        table : str
             The name of the table to query
        query : dict
             A dictionary containing all the query parameters

        Returns
        -------
        DataFrame
            A DataFrame containing the queried table.
        """


class RESTSource(Source):
    """
    Queries a REST API which is expected to conform to the monitoring
    REST API specification.
    """

    url = param.String(doc="URL of the REST endpoint to monitor.")

    source_type = 'rest'

    def get_schema(self, table=None):
        query = {} if table is None else {'table': table}
        response = requests.get(self.url+'/schema', params=query)
        return {table: schema['items']['properties'] for table, schema in
                response.json().items()}

    @cached()
    def get(self, table, **query):
        query = dict(table=table, **query)
        r = requests.get(self.url+'/data', params=query)
        df = pd.DataFrame(r.json())
        return df


class FileSource(Source):
    """
    Loads CSV, Excel, JSON and Parquet files using pandas.read_* or
    dask.read_* functions.
    """

    dask = param.Boolean(default=False, doc="""
        Whether to return a Dask dataframe.""")

    kwargs = param.Dict(doc="""
        Keyword arguments to the pandas/dask loading function.""")

    tables = param.ClassSelector(class_=(list, dict), doc="""
        List or dictionary of tables to load. If a list is supplied the
        names are computed from the filenames, otherwise the keys are
        the names. The values must filepaths or URLs to the data:

            {
              'local' : '/home/user/local_file.csv',
              'remote': 'https://test.com/test.csv'
            }

        if the filepath does not have a declared extension an extension
        may be provided in a list or tuple, e.g.:

            {'table': ['http://test.com/api', 'json']}
        """)

    use_dask = param.Boolean(default=True, doc="""
        Whether to use dask to load files.""")

    _pd_load_fns = {
        'csv': pd.read_csv,
        'xlsx': pd.read_excel,
        'xls': pd.read_excel,
        'parq': pd.read_parquet,
        'parquet': pd.read_parquet,
        'json': pd.read_json
    }

    _load_kwargs = {
        'csv': {'parse_dates': True}
    }

    source_type = 'file'

    def __init__(self, **params):
        if 'files' in params:
            params['tables'] = params.pop('files')
        super().__init__(**params)
        self._template_re = re.compile('(@\{.*\})')

    def _load_fn(self, ext, dask=True):
        kwargs = dict(self._load_kwargs.get(ext, {}))
        if self.kwargs:
            kwargs.update(self.kwargs)
        if self.use_dask and dask:
            try:
                import dask.dataframe as dd
            except Exception:
                return self._load_fn(ext, dask=False)
            if ext == 'csv':
                return dd.read_csv, kwargs
            elif ext in ('parq', 'parquet'):
                return dd.read_parquet, kwargs
            elif ext == 'json':
                if 'orient' not in kwargs:
                    kwargs['orient'] = None
                return dd.read_json, kwargs
        if self.request:
            return requests.get , kwargs



        if ext not in self._pd_load_fns:
            raise ValueError("File type '{ext}' not recognized and cannot be loaded.")
        return self._pd_load_fns[ext], kwargs

    def _set_cache(self, data, table, **query):
        _, ext = self._named_files[table]
        if ext in ('parq', 'parquet'):
            query['write_to_file'] = False
        super()._set_cache(data, table, **query)

    @property
    def _named_files(self):
        if isinstance(self.tables, list):
            tables = {}
            for f in self.tables:
                if f.startswith('http'):
                    name = f
                else:
                    name = '.'.join(os.path.basename(f).split('.')[:-1])
                tables[name] = f
        else:
            tables = self.tables
        files = {}
        for name, table in tables.items():
            ext = None
            if isinstance(table, (list, tuple)):
                table, ext = table
            else:
                basename = os.path.basename(table)
                if '.' in basename:
                    ext = basename.split('.')[-1]
            files[name] = (table, ext)
        return files

    def _resolve_template_vars(self, table):
        for m in self._template_re.findall(table):
            ref = f'@{m[2:-1]}'
            values = self._resolve_reference(ref, {})
            values = ' '.join([v for v in values])
            table = table.replace(m, quote(values))
        return [table]

    def get_tables(self):
        return list(self._named_files)

    def _load_table(self, table, dask=True):
        df = None
        for name, filepath in self._named_files.items():
            filepath, ext = filepath
            if '://' not in filepath:
                filepath = os.path.join(self.root, filepath)
            if name != table:
                continue
            load_fn, kwargs = self._load_fn(ext, dask=dask)
            paths = self._resolve_template_vars(filepath)
            if self.use_dask and ext in ('csv', 'json', 'parquet', 'parq') and dask:
                try:
                    df = load_fn(paths, **kwargs)
                except Exception as e:
                    if dask:
                        return self._load_table(table, dask=False)
                    raise e
            else:
                try:
                    if self.request:
                        dfs = [pd.DataFrame(json.loads(load_fn(path, **kwargs).content)['data']) for path in paths]
                    else:
                        dfs = [load_fn(path, **kwargs) for path in paths]
                except Exception as e:
                    if dask:
                        return self._load_table(table, dask=False)
                    raise e
                if len(dfs) <= 1:
                    df = dfs[0] if dfs else None
                elif self.use_dask and hasattr(dfs[0], 'compute'):
                    import dask.dataframe as dd
                    df = dd.concat(dfs)
                else:
                    df = pd.concat(dfs)
            if hasattr(df, 'persist'):
                df = df.persist()
        if df is None:
            tables = list(self._named_files)
            raise ValueError(f"Table '{table}' not found. Available tables include: {tables}.")
        return df

    @cached()
    def get(self, table, **query):
        dask = query.pop('__dask', self.dask)
        df = self._load_table(table)
        df = self._filter_dataframe(df, **query)
        return df if dask or not hasattr(df, 'compute') else df.compute()


class JSONSource(FileSource):

    chunk_size = param.Integer(default=0, doc="""
        Number of items to load per chunk if a template variable
        is provided.""")

    tables = param.ClassSelector(class_=(list, dict), doc="""
        List or dictionary of tables to load. If a list is supplied the
        names are computed from the filenames, otherwise the keys are
        the names. The values must filepaths or URLs to the data:

            {
              'local' : '/home/user/local_file.csv',
              'remote': 'https://test.com/test.csv'
            }
    """)

    request = param.Boolean(default=False)

    source_type = 'json'

    def _resolve_template_vars(self, template):
        template_vars = self._template_re.findall(template)
        template_values = []
        for m in template_vars:
            ref = f'@{m[2:-1]}'
            values = self._resolve_reference(ref, {})
            template_values.append(values)
        tables = []
        cross_product = list(product(*template_values))
        if self.chunk_size and len(cross_product) > self.chunk_size:
            for i in range(len(cross_product)//self.chunk_size):
                start = i*self.chunk_size
                chunk = cross_product[start: start+self.chunk_size]
                tvalues = zip(*chunk)
                table = template
                for m, tvals in zip(template_vars, tvalues):
                    tvals = ' '.join([v for v in set(tvals)])
                    table = table.replace(m, quote(tvals))
                tables.append(table)
        else:
            tvalues = list(zip(*cross_product))
            table = template
            for m, tvals in zip(template_vars, tvalues):
                values = ' '.join([v for v in set(tvals)])
                table = table.replace(m, quote(values))
            tables.append(table)
        return tables

    def _load_fn(self, ext, dask=True):
<<<<<<< HEAD
        return super()._load_fn('json', dask=dask)
=======
        if self.request:
            return super()._load_fn('request')
        else:
            return super()._load_fn('json')
>>>>>>> 8617f9f3

    @cached(with_query=False)
    def get(self, table, **query):
        return super().get(table, **query)



class WebsiteSource(Source):
    """
    Queries whether a website responds with a 400 status code.
    """

    urls = param.List(doc="URLs of the websites to monitor.")

    source_type = 'live'

    def get_schema(self, table=None):
        schema = {
            "status": {
                "url": {"type": "string", 'enum': self.urls},
                "live": {"type": "boolean"}
            }
        }
        return schema if table is None else schema[table]
    
    def get_tables(self):
        return ['status']

    @cached(with_query=False)
    def get(self, table, **query):
        data = []
        for url in self.urls:
            try:
                r = requests.get(url)
                live = r.status_code == 200
            except Exception:
                live = False
            data.append({"live": live, "url": url})
        df = pd.DataFrame(data)
        return df


class PanelSessionSource(Source):

    endpoint = param.String(default="rest/session_info")

    urls = param.List(doc="URL of the websites to monitor.")

    timeout = param.Parameter(default=5)

    source_type = 'session_info'

    def get_schema(self, table=None):
        schema = {
            "summary": {
                "url": {"type": "string", "enum": self.urls},
                "total": {"type": "int"},
                "live": {"type": "int"},
                "render_duration": {"type": "float"},
                "session_duration": {"type": "float"}
            },
            "sessions": {
                "url": {"type": "string", "enum": self.urls},
                "id": {"type": "string"},
                "started": {"type": "float"},
                "ended": {"type": "float"},
                "rendered": {"type": "float"},
                "render_duration": {"type": "float"},
                "session_duration": {"type": "float"},
                "user_agent": {"type": "string"}
            }
        }
        return schema if table is None else schema[table]

    def get_tables(self):
        return ['summary', 'sessions']

    def _get_session_info(self, table, url):
        r = requests.get(
            url + self.endpoint, verify=False, timeout=self.timeout
        )
        data = []
        if r.status_code != 200:
            return data
        r = r.json()
        session_info = r['session_info']
        sessions = session_info['sessions']

        if table == "summary":
            rendered = [s for s in sessions.values()
                        if s['rendered'] is not None]
            ended = [s for s in sessions.values()
                     if s['ended'] is not None]
            row = {
                'url': url,
                'total': session_info['total'],
                'live': session_info['live'],
                'render_duration': np.mean([s['rendered']-s['started']
                                            for s in rendered]),
                'session_duration': np.mean([s['ended']-s['started']
                                             for s in ended])
            }
            data.append(row)
        elif table == "sessions":
            for sid, session in sessions.items():
                row = dict(url=url, id=sid, **session)
                if session["rendered"]:
                    row["render_duration"] = session["rendered"]-session["started"]
                else:
                    row["render_duration"] = float('NaN')
                if session["ended"]:
                    row["session_duration"] = session["ended"]-session["started"]
                else:
                    row["session_duration"] = float('NaN')
                data.push(row)
        return data

    @cached(with_query=False)
    def get(self, table, **query):
        data = []
        with futures.ThreadPoolExecutor(len(self.urls)) as executor:
            tasks = {executor.submit(self._get_session_info, table, url): url
                     for url in self.urls}
            for future in futures.as_completed(tasks):
                url = tasks[future] + self.endpoint
                try:
                    data.extend(future.result())
                except Exception as e:
                    exception = f"{type(e).__name__}({e})"
                    self.param.warning("Failed to fetch session_info from "
                                       f"{url}, errored with {exception}.")
        return pd.DataFrame(data, columns=list(self.get_schema(table)))


class JoinedSource(Source):
    """
    A JoinedSource applies a join on two or more sources returning
    new table(s) with data from all sources. It iterates over the
    `tables` specification and merges the specified tables from the
    declared sources on the supplied index.

    In this way multiple tables from multiple sources can be merged.
    Individual tables from sources that should not be joined may also
    be surfaced by declaring a single source and table in the
    specification.

    As a simple example we may have sources A and B, which contain
    tables 'foo' and 'bar' respectively. We now want to merge these
    tables on column 'a' in Table A with column 'b' in Table B:

        {'new_table': [
          {'source': 'A', 'table': 'foo', 'index': 'a'},
          {'source': 'B', 'table': 'bar', 'index': 'b'}
        ]}

    The joined source will now publish the "new_table" with all
    columns from tables "foo" and "bar" except for the index column
    from table "bar", which was merged with the index column "a" from
    table "foo".
    """

    sources = param.Dict(default={}, doc="""
        A dictionary of sources indexed by their assigned name.""")

    tables = param.Dict(default={}, doc="""
        A dictionary with the names of the joined sources as keys
        and a specification of the source, table and index to merge
        on.

        {"new_table": [
            {'source': <source_name>,
             'table': <table_name>,
             'index': <index_name>
            },
            {'source': <source_name>,
             'table': <table_name>,
             'index': <index_name>
            },
            ...
        ]}""")

    source_type = 'join'

    def get_tables(self):
        return list(self.tables)

    def get_schema(self, table=None):
        schemas = {}
        for name, specs in self.tables.items():
            if table is not None and name != table:
                continue
            schemas[name] = schema = {}
            for spec in specs:
                source, subtable = spec['source'], spec['table']
                table_schema = self.sources[source].get_schema(subtable)
                if not schema:
                    schema.update(table_schema)
                else:
                    for column, col_schema in table_schema.items():
                        schema[column] = merge_schemas(col_schema, schema.get(column))
        return schemas if table is None else schemas[table]

    @cached()
    def get(self, table, **query):
        df, left_key = None, None
        for spec in self.tables[table]:
            source, subtable = spec['source'], spec['table']
            source_query = dict(query)
            right_key = spec.get('index')
            if df is not None and left_key and right_key not in query:
                source_query[right_key] = list(df[left_key].unique())
            df_merge = self.sources[source].get(subtable, **source_query)
            if df is None:
                df = df_merge
                left_key = spec.get('index')
            else:
                df = pd.merge(df, df_merge, left_on=left_key,
                              right_on=right_key, how='outer')
        return df

    @property
    def panel(self):
        column = pn.Column(sizing_mode='stretch_width')
        for name, source in self.sources.items():
            panel = source.panel
            if not panel:
                continue
            header = pn.pane.Markdown(f'#### {name.title()}', margin=(0, 5))
            column.extend([header, *source.panel])
        return column

    def clear_cache(self):
        super().clear_cache()
        for source in self.sources.values():
            source.clear_cache()



class DerivedSource(Source):
    """
    A DerivedSource references tables on other sources and optionally
    allows applying filters and transforms to the returned data which
    is then made available as a new (derived) table.

    The DerivedSource has two modes:

      1) When an explicit `tables` specification is provided full 
         control over the exact tables to filter and transform is
         available. This is referred to as the 'table' mode.
      2) When a `source` is declared all tables on that Source are
         mirrored and filtered and transformed acccording to the
         supplied `filters` and `transforms`. This is referred to as
         'mirror' mode. 

    1. Table Mode
    ~~~~~~~~~~~~~

    In 'table' mode the tables can reference any table on any source
    using the reference syntax and declare filters and transforms to
    apply to that specific table, e.g. a table specification might
    look like this:

      {
        'derived_table': 
        {
          'source': 'original_source',
          'table': 'original_table'
          'filters': [
            ...
          ],
          'transforms': [
            ...
          ]
        }
      }

    2. Mirror
    ~~~~~~~~~

    In mirror mode the DerivedSource may reference an existing source
    directly, e.g.:
    
      {
        'type': 'derived',
        'source': 'original_source',
        'filters': [...],
        'transforms': [...],
      }
    """

    filters = param.List(doc="""
        A list of filters to apply to all tables of this source.""")

    source = param.ClassSelector(class_=Source, doc="""
        A source to mirror the tables on.""")

    tables = param.Dict(default={}, doc="""
        The dictionary of tables and associated filters and transforms.""")

    transforms = param.List(doc="""
        A list of transforms to apply to all tables of this source.""")

    source_type = 'derived'

    def _get_source_table(self, table):
        if self.tables:
            spec = self.tables.get(table)
            if spec is None:
                raise ValueError(f"Table '{table}' was not declared on the"
                                 "DerivedSource. Available tables include "
                                 f"{list(self.tables)}")
            source, table = spec['source'], spec['table']
            filters = spec.get('filters', []) + self.filters
        else:
            source = self.source
            filters = self.filters
        query = dict({filt.field: filt.value for filt in filters})
        return source.get(table, **query)

    @cached(with_query=False)
    def get(self, table, **query):
        df = self._get_source_table(table)
        if self.tables:
            transforms = self.tables[table].get('transforms', []) + self.transforms
        else:
            transforms = self.transforms
        for transform in transforms:
            df = transform.apply(df)
        return self._filter_dataframe(df, **query)

    get.__doc__ = Source.get.__doc__

    def get_tables(self):
        return list(self.tables) if self.tables else self.source.get_tables()

    def clear_cache(self):
        super().clear_cache()
        if self.tables:
            for spec in self.tables.values():
                spec['source'].clear_cache()
        else:
            self.source.clear_cache()<|MERGE_RESOLUTION|>--- conflicted
+++ resolved
@@ -17,17 +17,10 @@
 import param
 import requests
 
-<<<<<<< HEAD
-=======
 
 
 from ..util import get_dataframe_schema, merge_schemas
->>>>>>> 8617f9f3
 from ..filters import Filter
-from ..transforms import Transform
-from ..util import (
-    get_dataframe_schema, merge_schemas, resolve_module_reference
-)
 
 
 def cached(with_query=True):
@@ -103,8 +96,6 @@
 
     @classmethod
     def _get_type(cls, source_type):
-        if '.' in source_type:
-            return resolve_module_reference(source_type, Source)
         try:
             __import__(f'lumen.sources.{source_type}')
         except Exception:
@@ -186,29 +177,6 @@
         return field_schema['enum']
 
     @classmethod
-    def _recursive_resolve(cls, spec, sources, source_type):
-        resolved_spec = {}
-        if 'sources' in source_type.param and 'sources' in spec:
-            resolved_spec['sources'] = {
-                source: cls.from_spec(source, sources)
-                for source in spec.pop('sources')
-            }
-        if 'source' in source_type.param and 'source' in spec:
-            resolved_spec['source'] = cls.from_spec(spec.pop('source'), sources)
-        for k, v in spec.items():
-            if isinstance(v, str) and v.startswith('@'):
-                v = cls._resolve_reference(v, sources)
-            elif isinstance(v, dict):
-                v = cls._recursive_resolve(v, sources, source_type)
-            if k == 'filters' and 'source' in resolved_spec:
-                source_schema = resolved_spec['source'].get_schema()
-                v = [Filter.from_spec(fspec, source_schema) for fspec in v]
-            if k == 'transforms':
-                v = [Transform.from_spec(tspec) for tspec in v]
-            resolved_spec[k] = v
-        return resolved_spec
-
-    @classmethod
     def from_spec(cls, spec, sources={}, root=None):
         """
         Creates a Source object from a specification. If a Source
@@ -244,7 +212,21 @@
 
         spec = dict(spec)
         source_type = Source._get_type(spec.pop('type'))
-        resolved_spec = cls._recursive_resolve(dict(spec), sources, source_type)
+        if 'sources' in source_type.param and 'sources' in spec:
+            resolved_sources = {
+                source: cls.from_spec(source, sources)
+                for source in spec['sources']
+            }
+            spec['sources'] = resolved_sources
+        resolved_spec = {}
+        for k, v in spec.items():
+            if isinstance(v, str) and v.startswith('@'):
+                v = cls._resolve_reference(v, sources)
+            resolved_spec[k] = v
+        if 'filters' in spec and 'source' in resolved_spec:
+            source_schema = resolved_spec['source'].get_schema()
+            resolved_spec['filters'] = [Filter.from_spec(fspec, source_schema)
+                                        for fspec in spec['filters']]
         resolved_spec['root'] = root
         return source_type(**resolved_spec)
 
@@ -336,16 +318,6 @@
         """
         return None
 
-    def get_tables(self):
-        """
-        Returns the list of tables available on this source.
-
-        Returns
-        -------
-        list
-            The list of available tables on this source.
-        """
-
     def get_schema(self, table=None):
         """
         Returns JSON schema describing the tables returned by the
@@ -360,15 +332,8 @@
         Returns
         -------
         dict
-            JSON schema(s) for one or all the tables.
-        """
-        schemas = {}
-        for name in self.get_tables():
-            if table is not None and name != table:
-                continue
-            df = self.get(name, __dask=True)
-            schemas[name] = get_dataframe_schema(df)['items']['properties']
-        return schemas if table is None else schemas[table]
+           JSON schema(s) for one or all the tables.
+        """
 
     def get(self, table, **query):
         """
@@ -377,15 +342,40 @@
         Parameters
         ----------
         table : str
-             The name of the table to query
+            The name of the table to query
         query : dict
-             A dictionary containing all the query parameters
+            A dictionary containing all the query parameters
 
         Returns
         -------
         DataFrame
-            A DataFrame containing the queried table.
-        """
+           A DataFrame containing the queried table.
+        """
+
+
+class DerivedSource(Source):
+    """
+    A DerivedSource applies a list of Filters to an existing source.
+    """
+
+    filters = param.List(default=[], doc="""
+        A list of filters applied to the data returned by the wrapped source.""")
+
+    source = param.ClassSelector(class_=(Source, str), doc="""
+        A Source to wrap.""")
+
+    source_type = 'derived'
+
+    def get_schema(self, table=None):
+        return self.source.get_schema(table)
+
+    get_schema.__doc__ = Source.get_schema.__doc__
+
+    def get(self, table, **query):
+        query = dict({filt.field: filt.value for filt in self.filters}, **query)
+        return self.source.get(table, **query)
+
+    get.__doc__ = Source.get.__doc__
 
 
 class RESTSource(Source):
@@ -528,8 +518,15 @@
             table = table.replace(m, quote(values))
         return [table]
 
-    def get_tables(self):
-        return list(self._named_files)
+    @cached_schema
+    def get_schema(self, table=None):
+        schemas = {}
+        for name in self._named_files:
+            if table is not None and name != table:
+                continue
+            df = self.get(name, __dask=True)
+            schemas[name] = get_dataframe_schema(df)['items']['properties']
+        return schemas if table is None else schemas[table]
 
     def _load_table(self, table, dask=True):
         df = None
@@ -630,14 +627,10 @@
         return tables
 
     def _load_fn(self, ext, dask=True):
-<<<<<<< HEAD
-        return super()._load_fn('json', dask=dask)
-=======
         if self.request:
             return super()._load_fn('request')
         else:
             return super()._load_fn('json')
->>>>>>> 8617f9f3
 
     @cached(with_query=False)
     def get(self, table, **query):
@@ -662,9 +655,6 @@
             }
         }
         return schema if table is None else schema[table]
-    
-    def get_tables(self):
-        return ['status']
 
     @cached(with_query=False)
     def get(self, table, **query):
@@ -711,9 +701,6 @@
             }
         }
         return schema if table is None else schema[table]
-
-    def get_tables(self):
-        return ['summary', 'sessions']
 
     def _get_session_info(self, table, url):
         r = requests.get(
@@ -821,9 +808,6 @@
 
     source_type = 'join'
 
-    def get_tables(self):
-        return list(self.tables)
-
     def get_schema(self, table=None):
         schemas = {}
         for name, specs in self.tables.items():
@@ -872,111 +856,4 @@
     def clear_cache(self):
         super().clear_cache()
         for source in self.sources.values():
-            source.clear_cache()
-
-
-
-class DerivedSource(Source):
-    """
-    A DerivedSource references tables on other sources and optionally
-    allows applying filters and transforms to the returned data which
-    is then made available as a new (derived) table.
-
-    The DerivedSource has two modes:
-
-      1) When an explicit `tables` specification is provided full 
-         control over the exact tables to filter and transform is
-         available. This is referred to as the 'table' mode.
-      2) When a `source` is declared all tables on that Source are
-         mirrored and filtered and transformed acccording to the
-         supplied `filters` and `transforms`. This is referred to as
-         'mirror' mode. 
-
-    1. Table Mode
-    ~~~~~~~~~~~~~
-
-    In 'table' mode the tables can reference any table on any source
-    using the reference syntax and declare filters and transforms to
-    apply to that specific table, e.g. a table specification might
-    look like this:
-
-      {
-        'derived_table': 
-        {
-          'source': 'original_source',
-          'table': 'original_table'
-          'filters': [
-            ...
-          ],
-          'transforms': [
-            ...
-          ]
-        }
-      }
-
-    2. Mirror
-    ~~~~~~~~~
-
-    In mirror mode the DerivedSource may reference an existing source
-    directly, e.g.:
-    
-      {
-        'type': 'derived',
-        'source': 'original_source',
-        'filters': [...],
-        'transforms': [...],
-      }
-    """
-
-    filters = param.List(doc="""
-        A list of filters to apply to all tables of this source.""")
-
-    source = param.ClassSelector(class_=Source, doc="""
-        A source to mirror the tables on.""")
-
-    tables = param.Dict(default={}, doc="""
-        The dictionary of tables and associated filters and transforms.""")
-
-    transforms = param.List(doc="""
-        A list of transforms to apply to all tables of this source.""")
-
-    source_type = 'derived'
-
-    def _get_source_table(self, table):
-        if self.tables:
-            spec = self.tables.get(table)
-            if spec is None:
-                raise ValueError(f"Table '{table}' was not declared on the"
-                                 "DerivedSource. Available tables include "
-                                 f"{list(self.tables)}")
-            source, table = spec['source'], spec['table']
-            filters = spec.get('filters', []) + self.filters
-        else:
-            source = self.source
-            filters = self.filters
-        query = dict({filt.field: filt.value for filt in filters})
-        return source.get(table, **query)
-
-    @cached(with_query=False)
-    def get(self, table, **query):
-        df = self._get_source_table(table)
-        if self.tables:
-            transforms = self.tables[table].get('transforms', []) + self.transforms
-        else:
-            transforms = self.transforms
-        for transform in transforms:
-            df = transform.apply(df)
-        return self._filter_dataframe(df, **query)
-
-    get.__doc__ = Source.get.__doc__
-
-    def get_tables(self):
-        return list(self.tables) if self.tables else self.source.get_tables()
-
-    def clear_cache(self):
-        super().clear_cache()
-        if self.tables:
-            for spec in self.tables.values():
-                spec['source'].clear_cache()
-        else:
-            self.source.clear_cache()+            source.clear_cache()